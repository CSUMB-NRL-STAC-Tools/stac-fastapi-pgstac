"""Item crud client."""
import re
from datetime import datetime
from typing import Any, Dict, List, Optional, Union

import attr
import orjson
from buildpg import render
from fastapi.responses import ORJSONResponse
<<<<<<< HEAD
=======
from stac_pydantic import Collection, Item, ItemCollection
from stac_pydantic.api import ConformanceClasses, LandingPage
from stac_pydantic.api.collections import Collections
from stac_pydantic.links import Link, Relations
from stac_pydantic.shared import MimeTypes
>>>>>>> 8eef4f6e

from stac_fastapi.pgstac.models.links import CollectionLinks, ItemLinks, PagingLinks
from stac_fastapi.pgstac.types.search import PgstacSearch
from stac_fastapi.types.core import AsyncBaseCoreClient
from stac_fastapi.types.errors import NotFoundError
from stac_fastapi.types.stac import Collection, Conformance, Item, ItemCollection

NumType = Union[float, int]


@attr.s
class CoreCrudClient(AsyncBaseCoreClient):
    """Client for core endpoints defined by stac."""

<<<<<<< HEAD
    async def conformance(self, **kwargs) -> Conformance:
        """Conformance classes."""
        return Conformance(
            conformsTo=[
                "https://stacspec.org/STAC-api.html",
                "http://docs.opengeospatial.org/is/17-069r3/17-069r3.html#ats_geojson",
            ]
        )
=======
    landing_page_id: str = attr.ib(default="stac-api")
    title: str = attr.ib(default="Arturo STAC API")
    description: str = attr.ib(default="Arturo raster datastore")
    conformance_classes: List[str] = attr.ib(
        factory=lambda: [
            "https://stacspec.org/STAC-api.html",
            "http://docs.opengeospatial.org/is/17-069r3/17-069r3.html#ats_geojson",
        ]
    )

    async def landing_page(self, **kwargs) -> ORJSONResponse:
        """Landing page.

        Called with `GET /`.

        Returns:
            API landing page, serving as an entry point to the API.
        """
        request = kwargs["request"]
        base_url = str(request.base_url)
        landing_page = LandingPage(
            id=self.landing_page_id,
            title=self.title,
            description=self.description,
            conformsTo=self.conformance_classes,
            links=[
                Link(
                    rel=Relations.self,
                    type=MimeTypes.json,
                    href=str(base_url),
                ),
                Link(
                    rel=Relations.docs,
                    type=MimeTypes.html,
                    title="OpenAPI docs",
                    href=urljoin(base_url, "docs"),
                ),
                Link(
                    rel=Relations.conformance,
                    type=MimeTypes.json,
                    title="STAC/WFS3 conformance classes implemented by this server",
                    href=urljoin(base_url, "conformance"),
                ),
                Link(
                    rel=Relations.search,
                    type=MimeTypes.geojson,
                    title="STAC search",
                    href=urljoin(base_url, "search"),
                ),
                Link(
                    rel="data",
                    type=MimeTypes.json,
                    href=urljoin(base_url, "collections"),
                ),
            ],
        )
        collections = await self._all_collections_func(request=request)
        if collections:
            for coll in collections:
                coll_link = CollectionLinks(
                    collection_id=coll.id, request=request
                ).link_self()
                coll_link.rel = Relations.child
                coll_link.title = coll.title
                landing_page.links.append(coll_link)
        return ORJSONResponse(landing_page.dict(exclude_none=True))

    async def conformance(self, **kwargs) -> ConformanceClasses:
        """Conformance classes."""
        return ConformanceClasses(conformsTo=self.conformance_classes)
>>>>>>> 8eef4f6e

    async def _all_collections_func(self, **kwargs) -> List[Collection]:
        """Read all collections from the database."""
        request = kwargs["request"]
        pool = request.app.state.readpool

        async with pool.acquire() as conn:
            collections = await conn.fetchval(
                """
                SELECT * FROM all_collections();
                """
            )
        linked_collections = []
        if collections is not None and len(collections) > 0:
            for c in collections:
                coll = Collection(**c)
                coll["links"] = await CollectionLinks(
                    collection_id=coll["id"], request=request
                ).get_links()
                linked_collections.append(coll)
        return linked_collections

    async def all_collections(self, **kwargs) -> List[Collection]:
        """Get all collections."""
        request = kwargs["request"]
        base_url = str(request.base_url)
        url = str(request.url)
        collections = await self._all_collections_func(**kwargs)
<<<<<<< HEAD
        if collections is None or len(collections) < 1:
            return list()
        return collections
=======
        links = [
            Link(rel=Relations.self, type=MimeTypes.json, href=url),
            Link(rel=Relations.parent, type=MimeTypes.json, href=base_url),
            Link(rel=Relations.root, type=MimeTypes.json, href=base_url),
        ]
        if collections is None:
            return ORJSONResponse(
                Collections(collections=[], links=links).dict(exclude_none=True)
            )
        return ORJSONResponse(
            Collections(
                collections=[c.dict(exclude_none=True) for c in collections],
                links=links,
            ).dict(exclude_none=True)
        )
>>>>>>> 8eef4f6e

    async def get_collection(self, id: str, **kwargs) -> Collection:
        """Get collection by id.

        Called with `GET /collections/{collectionId}`.

        Args:
            id: Id of the collection.

        Returns:
            Collection.
        """
        request = kwargs["request"]
        pool = kwargs["request"].app.state.readpool
        async with pool.acquire() as conn:
            q, p = render(
                """
                SELECT * FROM get_collection(:id::text);
                """,
                id=id,
            )
            collection = await conn.fetchval(q, *p)
        if collection is None:
            raise NotFoundError
        links = await CollectionLinks(collection_id=id, request=request).get_links()
        collection["links"] = links
        return Collection(**collection)

    async def _search_base(
        self, search_request: PgstacSearch, **kwargs
    ) -> Dict[str, Any]:
        """Cross catalog search (POST).

        Called with `POST /search`.

        Args:
            search_request: search request parameters.

        Returns:
            ItemCollection containing items which match the search criteria.
        """
        request = kwargs["request"]
        pool = request.app.state.readpool

        # pool = kwargs["request"].app.state.readpool
        req = search_request.json(exclude_none=True)

        async with pool.acquire() as conn:
            q, p = render(
                """
                SELECT * FROM search(:req::text::jsonb);
                """,
                req=req,
            )
            items = await conn.fetchval(q, *p)
        next = items.pop("next", None)
        prev = items.pop("prev", None)
        collection = ItemCollection(**items)
        cleaned_features = []
        if collection["features"] is None or len(collection["features"]) == 0:
            raise NotFoundError("No features found")

        for feature in collection["features"]:
            feature = Item(**feature)
            if "links" not in search_request.fields.exclude:
                # TODO: feature.collection is not always included
                # This code fails if it's left outside of the fields expression
                # I've fields extension updated test cases to always include feature.collection
                links = await ItemLinks(
                    collection_id=feature["collection"],
                    item_id=feature["id"],
                    request=request,
                ).get_links()
                feature["links"] = links
                exclude = search_request.fields.exclude
                if len(exclude) == 0:
                    exclude = None
                include = search_request.fields.include
                if len(include) == 0:
                    include = None
            cleaned_features.append(feature)
            collection["features"] = cleaned_features
        collection["links"] = await PagingLinks(
            request=request,
            next=next,
            prev=prev,
        ).get_links()
        return collection

    async def item_collection(
        self, id: str, limit: int = 10, token: str = None, **kwargs
    ) -> ORJSONResponse:
        """Get all items from a specific collection.

        Called with `GET /collections/{collectionId}/items`

        Args:
            id: id of the collection.
            limit: number of items to return.
            token: pagination token.

        Returns:
            An ItemCollection.
        """
        req = PgstacSearch(collections=[id], limit=limit, token=token)
        collection = await self._search_base(req, **kwargs)
        links = await CollectionLinks(
            collection_id=id, request=kwargs["request"]
        ).get_links(extra_links=collection["links"])
        collection["links"] = links
        return ORJSONResponse(collection)

    async def get_item(self, item_id: str, collection_id: str, **kwargs) -> Item:
        """Get item by id.

        Called with `GET /collections/{collectionId}/items/{itemId}`.

        Args:
            id: Id of the item.

        Returns:
            Item.
        """
        req = PgstacSearch(ids=[item_id], limit=1)
        collection = await self._search_base(req, **kwargs)
        return Item(**collection["features"][0])

    async def post_search(
        self, search_request: PgstacSearch, **kwargs
    ) -> ItemCollection:
        """Cross catalog search (POST).

        Called with `POST /search`.

        Args:
            search_request: search request parameters.

        Returns:
            ItemCollection containing items which match the search criteria.
        """
        item_collection = await self._search_base(search_request, **kwargs)
        return ItemCollection(**item_collection)

    async def get_search(
        self,
        collections: Optional[List[str]] = None,
        ids: Optional[List[str]] = None,
        bbox: Optional[List[NumType]] = None,
        datetime: Optional[Union[str, datetime]] = None,
        limit: Optional[int] = 10,
        query: Optional[str] = None,
        token: Optional[str] = None,
        fields: Optional[List[str]] = None,
        sortby: Optional[str] = None,
        **kwargs,
    ) -> ItemCollection:
        """Cross catalog search (GET).

        Called with `GET /search`.

        Returns:
            ItemCollection containing items which match the search criteria.
        """
        # Parse request parameters
        base_args = {
            "collections": collections,
            "ids": ids,
            "bbox": bbox,
            "limit": limit,
            "token": token,
            "query": orjson.loads(query) if query else query,
        }
        if datetime:
            base_args["datetime"] = datetime

        if sortby:
            # https://github.com/radiantearth/stac-spec/tree/master/api-spec/extensions/sort#http-get-or-post-form
            sort_param = []
            for sort in sortby:
                sortparts = re.match(r"^([+-]?)(.*)$", sort)

                sort_param.append(
                    {
                        "field": sortparts.group(2).strip(),
                        "direction": "desc" if sortparts.group(1) == "-" else "asc",
                    }
                )
            base_args["sortby"] = sort_param

        if fields:
            includes = set()
            excludes = set()
            for field in fields:
                if field[0] == "-":
                    excludes.add(field[1:])
                elif field[0] == "+":
                    includes.add(field[1:])
                else:
                    includes.add(field)
            base_args["fields"] = {"include": includes, "exclude": excludes}

        # Do the request
        search_request = PgstacSearch(**base_args)
        return await self.post_search(search_request, request=kwargs["request"])<|MERGE_RESOLUTION|>--- conflicted
+++ resolved
@@ -7,14 +7,6 @@
 import orjson
 from buildpg import render
 from fastapi.responses import ORJSONResponse
-<<<<<<< HEAD
-=======
-from stac_pydantic import Collection, Item, ItemCollection
-from stac_pydantic.api import ConformanceClasses, LandingPage
-from stac_pydantic.api.collections import Collections
-from stac_pydantic.links import Link, Relations
-from stac_pydantic.shared import MimeTypes
->>>>>>> 8eef4f6e
 
 from stac_fastapi.pgstac.models.links import CollectionLinks, ItemLinks, PagingLinks
 from stac_fastapi.pgstac.types.search import PgstacSearch
@@ -29,7 +21,6 @@
 class CoreCrudClient(AsyncBaseCoreClient):
     """Client for core endpoints defined by stac."""
 
-<<<<<<< HEAD
     async def conformance(self, **kwargs) -> Conformance:
         """Conformance classes."""
         return Conformance(
@@ -38,78 +29,6 @@
                 "http://docs.opengeospatial.org/is/17-069r3/17-069r3.html#ats_geojson",
             ]
         )
-=======
-    landing_page_id: str = attr.ib(default="stac-api")
-    title: str = attr.ib(default="Arturo STAC API")
-    description: str = attr.ib(default="Arturo raster datastore")
-    conformance_classes: List[str] = attr.ib(
-        factory=lambda: [
-            "https://stacspec.org/STAC-api.html",
-            "http://docs.opengeospatial.org/is/17-069r3/17-069r3.html#ats_geojson",
-        ]
-    )
-
-    async def landing_page(self, **kwargs) -> ORJSONResponse:
-        """Landing page.
-
-        Called with `GET /`.
-
-        Returns:
-            API landing page, serving as an entry point to the API.
-        """
-        request = kwargs["request"]
-        base_url = str(request.base_url)
-        landing_page = LandingPage(
-            id=self.landing_page_id,
-            title=self.title,
-            description=self.description,
-            conformsTo=self.conformance_classes,
-            links=[
-                Link(
-                    rel=Relations.self,
-                    type=MimeTypes.json,
-                    href=str(base_url),
-                ),
-                Link(
-                    rel=Relations.docs,
-                    type=MimeTypes.html,
-                    title="OpenAPI docs",
-                    href=urljoin(base_url, "docs"),
-                ),
-                Link(
-                    rel=Relations.conformance,
-                    type=MimeTypes.json,
-                    title="STAC/WFS3 conformance classes implemented by this server",
-                    href=urljoin(base_url, "conformance"),
-                ),
-                Link(
-                    rel=Relations.search,
-                    type=MimeTypes.geojson,
-                    title="STAC search",
-                    href=urljoin(base_url, "search"),
-                ),
-                Link(
-                    rel="data",
-                    type=MimeTypes.json,
-                    href=urljoin(base_url, "collections"),
-                ),
-            ],
-        )
-        collections = await self._all_collections_func(request=request)
-        if collections:
-            for coll in collections:
-                coll_link = CollectionLinks(
-                    collection_id=coll.id, request=request
-                ).link_self()
-                coll_link.rel = Relations.child
-                coll_link.title = coll.title
-                landing_page.links.append(coll_link)
-        return ORJSONResponse(landing_page.dict(exclude_none=True))
-
-    async def conformance(self, **kwargs) -> ConformanceClasses:
-        """Conformance classes."""
-        return ConformanceClasses(conformsTo=self.conformance_classes)
->>>>>>> 8eef4f6e
 
     async def _all_collections_func(self, **kwargs) -> List[Collection]:
         """Read all collections from the database."""
@@ -138,27 +57,9 @@
         base_url = str(request.base_url)
         url = str(request.url)
         collections = await self._all_collections_func(**kwargs)
-<<<<<<< HEAD
         if collections is None or len(collections) < 1:
             return list()
         return collections
-=======
-        links = [
-            Link(rel=Relations.self, type=MimeTypes.json, href=url),
-            Link(rel=Relations.parent, type=MimeTypes.json, href=base_url),
-            Link(rel=Relations.root, type=MimeTypes.json, href=base_url),
-        ]
-        if collections is None:
-            return ORJSONResponse(
-                Collections(collections=[], links=links).dict(exclude_none=True)
-            )
-        return ORJSONResponse(
-            Collections(
-                collections=[c.dict(exclude_none=True) for c in collections],
-                links=links,
-            ).dict(exclude_none=True)
-        )
->>>>>>> 8eef4f6e
 
     async def get_collection(self, id: str, **kwargs) -> Collection:
         """Get collection by id.
